--- conflicted
+++ resolved
@@ -918,8 +918,8 @@
     plt.show()
 
 if __name__ == "__main__":
-<<<<<<< HEAD
     from exod.utils.plotting import use_scienceplots
+    from exod.utils.path import data_processed
     use_scienceplots()
     plot_B_peak()
     plot_B_eclipse()
@@ -928,25 +928,10 @@
     check_estimate_success()
     check_eclipse_estimate_success()
     plot_some_n_bayes()
-    test_bayes_on_false_cube(size=100)
+    # test_bayes_on_false_cube(size=100)
     accepted_n_values()
     bayes_rate_estimate()
     bayes_successrate_spacebinning()
     bayes_successrate_timebinning()
     bayes_eclipse_successrate_depth()
-=======
-    from exod.utils.path import data_processed
-    # plot_B_peak()
-    # plot_B_eclipse()
-    # plot_B_values_3d()
-    # check_estimate_success()
-    # check_eclipse_estimate_success()
-    # plot_some_n_bayes()
-    # test_bayes_on_false_cube(size=100)
-    # accepted_n_values()
-    # bayes_rate_estimate()
-    # bayes_successrate_spacebinning()
-    # results=bayes_successrate_timebinning(tab_obsids=os.listdir(data_processed)[:15])
-    print(bayes_false_positive_rate_timebinning(tab_obsids=os.listdir(data_processed)[:50]))
-    # bayes_eclipse_successrate_depth()
->>>>>>> 7fde898b
+    print(bayes_false_positive_rate_timebinning(tab_obsids=os.listdir(data_processed)[:50]))